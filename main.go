package main

import (
	"context"
	"flag"
	"fmt"
	"strings"
	"io/ioutil"
	"log"
	"net"
	"os"
	"os/signal"
	"sync"

	"gopkg.in/yaml.v2"

	"github.com/cybertec-postgresql/vip-manager/checker"
	"github.com/cybertec-postgresql/vip-manager/vipconfig"
	//"github.com/milosgajdos83/tenus"
)

var configFile = flag.String("config", "", "Location of the configuration file.")
var versionHint = flag.Bool("version", false, "Show the version number.")

// deprecated flags below. add new parameters to the config struct and write them into vip-manager.yml
var ip = flag.String("ip", "none", "Virtual IP address to configure")
var mask = flag.Int("mask", -1, "The netmask used for the IP address. Defaults to -1 which assigns ipv4 default mask.")
var iface = flag.String("iface", "none", "Network interface to configure on")
var key = flag.String("key", "none", "key to monitor, e.g. /service/batman/leader")
var host = flag.String("host", "none", "Value to monitor for")
var etcd_user = flag.String("etcd_user", "none", "username that can be used to access the key in etcd")
var etcd_password = flag.String("etcd_password", "none", "password for the etcd_user")

var endpointType = flag.String("type", "etcd", "type of endpoint used for key storage. Supported values: etcd, consul")
var endpoints = flag.String("endpoint", "http://localhost:2379[,http://host:port,..]", "endpoint")
var interval = flag.Int("interval", 1000, "DCS scan interval in milliseconds")

var hostingType = flag.String("hostingtype", "basic", "type of hosting. Supported values: self, hetzner")

var verbose = flag.Bool("verbose", false, "be verbose. Currently only implemented for hetzner")

var conf vipconfig.Config

func checkFlag(f string, name string) {
	if f == "none" || f == "" {
		log.Fatalf("Setting %s is mandatory", name)
	}
}

func getMask(vip net.IP, mask int) net.IPMask {
	if mask > 0 || mask < 33 {
		return net.CIDRMask(mask, 32)
	}
	return vip.DefaultMask()
}

func getNetIface(iface string) *net.Interface {
	netIface, err := net.InterfaceByName(iface)
	if err != nil {
		log.Fatalf("Obtaining the interface raised an error: %s", err)
	}
	return netIface
}

func main() {
	flag.Parse()

	if *versionHint == true {
		fmt.Println("version 0.6.1")
		return
	}

	// split "http[s]://localhost:2379[,http[s]://host:port,..]" into individual strings
	endpointArray := strings.Split(*endpoints, ",")

	//introduce parsed values into conf
	conf = vipconfig.Config{Ip: *ip, Mask: *mask, Iface: *iface, HostingType: *hostingType,
<<<<<<< HEAD
		Key: *key, Nodename: *host, Endpoint_type: *endpointType, Endpoints: []string{*endpoint},
		Etcd_user: *etcd_user, Etcd_password: *etcd_password, Interval: *interval,
		Verbose: *verbose,
	}
=======
		Key: *key, Nodename: *host, Endpoint_type: *endpointType, Endpoints: endpointArray,
		Etcd_user: *etcd_user, Etcd_password: *etcd_password, Interval: *interval}
>>>>>>> 83e77647

	if *configFile != "" {
		yamlFile, err := ioutil.ReadFile(*configFile)
		if err != nil {
			log.Fatal("couldn't open config File!", err)
		}
		log.Printf("reading config from %s", *configFile)
		err = yaml.Unmarshal(yamlFile, &conf)
		if err != nil {
			log.Fatalf("Error while reading config file: %v", err)
		}
	} else {
		log.Printf("No config file specified, using arguments only.")
	}

	checkFlag(conf.Ip, "IP")
	checkFlag(conf.Iface, "network interface")
	checkFlag(conf.Key, "key")

	if len(conf.Endpoints) == 0 {
		log.Print("No etcd/consul endpoints specified, trying to use localhost with standard ports!")
		switch conf.Endpoint_type {
		case "consul":
			conf.Endpoints[0] = "http://127.0.0.1:2379"
		case "etcd":
			conf.Endpoints[0] = "http://127.0.0.1:8500"
		}
	}

	if conf.Nodename == "" {
		nodename, err := os.Hostname()
		if err != nil {
			log.Fatalf("No nodename specified, hostname could not be retrieved: %s", err)
		} else {
			log.Printf("No nodename specified, instead using hostname: %v", nodename)
			conf.Nodename = nodename
		}
	}

	if conf.Retry_num == 0 {
		log.Println("Number of retries (retry_num) was not set or set to 0. It needs to be set to something more than 0 for vip-manager to work. Will set it to 3 by default.")
		conf.Retry_num = 3
		conf.Retry_after = 250
	}

	states := make(chan bool)
	lc, err := checker.NewLeaderChecker(conf)
	if err != nil {
		log.Fatalf("Failed to initialize leader checker: %s", err)
	}

	vip := net.ParseIP(conf.Ip)
	vipMask := getMask(vip, conf.Mask)
	netIface := getNetIface(conf.Iface)
	manager, err := NewIPManager(
		*hostingType,
		&IPConfiguration{
			vip:         vip,
			netmask:     vipMask,
			iface:       *netIface,
			Retry_num:   conf.Retry_num,
			Retry_after: conf.Retry_after,
		},
		states,
		conf.Verbose,
	)
	if err != nil {
		log.Fatalf("Problems with generating the virtual ip manager: %s", err)
	}

	mainCtx, cancel := context.WithCancel(context.Background())

	go func() {
		c := make(chan os.Signal, 1)
		signal.Notify(c, os.Interrupt)

		<-c

		log.Printf("Received exit signal")
		cancel()
	}()

	var wg sync.WaitGroup
	wg.Add(1)
	go func() {
		err := lc.GetChangeNotificationStream(mainCtx, states)
		if err != nil && err != context.Canceled {
			log.Fatalf("Leader checker returned the following error: %s", err)
		}
		wg.Done()
	}()

	wg.Add(1)
	go func() {
		manager.SyncStates(mainCtx, states)
		wg.Done()
	}()

	wg.Wait()
}<|MERGE_RESOLUTION|>--- conflicted
+++ resolved
@@ -75,15 +75,10 @@
 
 	//introduce parsed values into conf
 	conf = vipconfig.Config{Ip: *ip, Mask: *mask, Iface: *iface, HostingType: *hostingType,
-<<<<<<< HEAD
-		Key: *key, Nodename: *host, Endpoint_type: *endpointType, Endpoints: []string{*endpoint},
+		Key: *key, Nodename: *host, Endpoint_type: *endpointType, Endpoints: endpointArray,
 		Etcd_user: *etcd_user, Etcd_password: *etcd_password, Interval: *interval,
 		Verbose: *verbose,
 	}
-=======
-		Key: *key, Nodename: *host, Endpoint_type: *endpointType, Endpoints: endpointArray,
-		Etcd_user: *etcd_user, Etcd_password: *etcd_password, Interval: *interval}
->>>>>>> 83e77647
 
 	if *configFile != "" {
 		yamlFile, err := ioutil.ReadFile(*configFile)
