--- conflicted
+++ resolved
@@ -33,6 +33,8 @@
 
 	RetryAfter int `yaml:"retry_after"` //milliseconds
 	RetryNum   int `yaml:"retry_num"`
+
+	Verbose bool `yaml:"verbose"`
 }
 
 func defineFlags() {
@@ -57,6 +59,8 @@
 
 	pflag.String("interval", "1000", "DCS scan interval in milliseconds.")
 	pflag.String("manager-type", "basic", "Type of VIP-management to be used. Supported values: basic, hetzner.")
+
+	pflag.Bool("verbose", false, "Be verbose. Currently only implemented for manager-type=hetzner .")
 
 	pflag.CommandLine.SortFlags = false
 }
@@ -261,12 +265,5 @@
 	// 	log.Printf("This is the config that will be used:\n %v", string(b))
 	// }
 
-<<<<<<< HEAD
 	return &conf, nil
-=======
-	Retry_after int `yaml:retry_after` //milliseconds 
-	Retry_num   int `yaml:retry_num`
-
-	Verbose bool `yaml:verbose`
->>>>>>> e9932804
 }