package vipconfig

import (
	"errors"
	"fmt"
	"log"
	"os"
	"sort"
	"strings"

	"github.com/spf13/pflag"
	"github.com/spf13/viper"
)

// Config represents the configuration of the VIP manager
type Config struct {
	IP    string `mapstructure:"ip"`
	Mask  int    `mapstructure:"netmask"`
	Iface string `mapstructure:"interface"`

	HostingType string `mapstructure:"manager-type"`

	Key      string `mapstructure:"trigger-key"`
	Nodename string `mapstructure:"trigger-value"` //hostname to trigger on. usually the name of the host where this vip-manager runs.

	EndpointType string   `mapstructure:"dcs-type"`
	Endpoints    []string `mapstructure:"dcs-endpoints"`
	EtcdUser     string   `mapstructure:"etcd-user"`
	EtcdPassword string   `mapstructure:"etcd-password"`

	ConsulToken string `mapstructure:"consul-token"`

	Interval int `mapstructure:"interval"` //milliseconds

	RetryAfter int `mapstructure:"retry-after"` //milliseconds
	RetryNum   int `mapstructure:"retry-num"`

	Verbose bool `mapstructure:"verbose"`
}

func defineFlags() {
	// When adding new flags here, consider adding them to the Config struct above
	// and then make sure to insert them into the conf instance in NewConfig down below.
	pflag.String("config", "", "Location of the configuration file.")
	pflag.Bool("version", false, "Show the version number.")

	pflag.String("ip", "", "Virtual IP address to configure.")
	pflag.String("netmask", "", "The netmask used for the IP address. Defaults to -1 which assigns ipv4 default mask.")
	pflag.String("interface", "", "Network interface to configure on .")

	pflag.String("trigger-key", "", "Key in the DCS to monitor, e.g. \"/service/batman/leader\".")
	pflag.String("trigger-value", "", "Value to monitor for.")

	pflag.String("dcs-type", "etcd", "Type of endpoint used for key storage. Supported values: etcd, consul.")
	// note: can't put a default value into dcs-endpoints as that would mess with applying default localhost when using consul
	pflag.String("dcs-endpoints", "", "DCS endpoint(s), separate multiple endpoints using commas. (default \"http://127.0.0.1:2379\" or \"http://127.0.0.1:8500\" depending on dcs-type.)")
	pflag.String("etcd-user", "", "Username for etcd DCS endpoints.")
	pflag.String("etcd-password", "", "Password for etcd DCS endpoints.")
	pflag.String("consul-token", "", "Token for consul DCS endpoints.")

	pflag.String("interval", "1000", "DCS scan interval in milliseconds.")
	pflag.String("manager-type", "basic", "Type of VIP-management to be used. Supported values: basic, hetzner.")

	pflag.CommandLine.SortFlags = false
}

func mapDeprecated() error {
	deprecated := map[string]string{
		// "deprecated" : "new",
		"mask":          "netmask",
		"iface":         "interface",
		"key":           "trigger-key",
		"nodename":      "trigger-value",
		"etcd_user":     "etcd-user",
		"etcd_password": "etcd-password",
		"type":          "dcs-type",
		"endpoint":      "dcs-endpoints",
		"endpoints":     "dcs-endpoints",
		"hostingtype":   "manager-type",
		"hosting_type":  "manager-type",
		"endpoint_type": "dcs-type",
		"retry_num":     "retry-num",
		"retry_after":   "retry-after",
		"consul_token":  "consul-token",
		"host":          "trigger-value",
	}

	complaints := []string{}
	errors := false
	for k, v := range deprecated {
		if viper.IsSet(k) {

			if _, exists := os.LookupEnv("VIP_" + strings.ToUpper(k)); !exists {
				// using deprecated key in config file (as not exists in ENV)
				complaints = append(complaints, fmt.Sprintf("Parameter \"%s\" has been deprecated, please use \"%s\" instead", k, v))
			} else {
				if strings.ReplaceAll(k, "_", "-") != v {
					// this string is not a direct replacement (e.g. etcd-user replaces etcd-user, i.e. in both cases VIP_ETCD_USER is the valid env key)
					// for example, complain about VIP_IFACE, but not VIP_CONSUL_TOKEN or VIP_ETCD_USER...
					complaints = append(complaints, fmt.Sprintf("Parameter \"%s\" has been deprecated, please use \"%s\" instead", "VIP_"+strings.ToUpper(k), "VIP_"+strings.ReplaceAll(strings.ToUpper(v), "-", "_")))
				} else {
					continue
				}
			}

			if viper.IsSet(v) {
				// don't forget to reset the desired replacer when exiting
				replacer := strings.NewReplacer("-", "_")
				defer viper.SetEnvKeyReplacer(replacer)

				// Check if there is only a collision because ENV vars always use _ instead of - and the deprecated mapping only maps from *_* to *-*.
				testReplacer := strings.NewReplacer("", "") // just don't replace anything
				viper.SetEnvKeyReplacer(testReplacer)
				if viper.IsSet(v) {
					complaints = append(complaints, fmt.Sprintf("Conflicting settings: %s or %s and %s or %s are both specified…", k, "VIP_"+strings.ToUpper(k), v, "VIP_"+strings.ReplaceAll(strings.ToUpper(v), "-", "_")))

					if viper.Get(k) == viper.Get(v) {
						complaints = append(complaints, fmt.Sprintf("… But no conflicting values: %s and %s are equal…ignoring.", viper.GetString(k), viper.GetString(v)))
						continue
					} else {
						complaints = append(complaints, fmt.Sprintf("…conflicting values: %s and %s", viper.GetString(k), viper.GetString(v)))
						errors = true
						continue
					}
				}
			}
			// if this is a valid mapping due to deprecation, set the new key explicitly to the value of the deprecated key.
			viper.Set(v, viper.Get(k))
			// "unset" the deprecated setting so it will not show up in our config later
			viper.Set(k, "")

		}
	}
	for c := range complaints {
		log.Println(complaints[c])
	}
	if errors {
		log.Fatal("Cannot continue due to conflicts.")
	}
	return nil
}

func setDefaults() {
	defaults := map[string]string{
		"dcs-type":    "etcd",
		"interval":    "1000",
		"hostingtype": "basic",
		"retry-num":   "3",
		"retry-after": "250",
	}

	for k, v := range defaults {
		if !viper.IsSet(k) {
			viper.SetDefault(k, v)
		}
	}
}

func checkSetting(name string) bool {
	if !viper.IsSet(name) {
		log.Printf("Setting %s is mandatory", name)
		return false
	}
	return true
}

func checkMandatory() error {
	mandatory := []string{
		"ip",
		"netmask",
		"interface",
		"trigger-key",
		"trigger-value",
		"dcs-endpoints",
	}
	success := true
	for _, v := range mandatory {
		success = checkSetting(v) && success
	}
	if !success {
		return errors.New("one or more mandatory settings were not set")
	}
	return nil
}

func printSettings() {
	s := []string{}

	for k, v := range viper.AllSettings() {
		if v != "" {
			switch k {
			case "etcd-password":
				fallthrough
			case "consul-token":
				s = append(s, fmt.Sprintf("\t%s : *****\n", k))
			default:
				s = append(s, fmt.Sprintf("\t%s : %v\n", k, v))
			}
		}
	}

	sort.Strings(s)
	log.Println("This is the config that will be used:")
	for k := range s {
		fmt.Print(s[k])
	}
}

// NewConfig returns a new Config instance
func NewConfig() (*Config, error) {
	var err error

	defineFlags()
	pflag.Parse()
	// import pflags into viper
	_ = viper.BindPFlags(pflag.CommandLine)

	// make viper look for env variables that are prefixed VIP_...
	// e.g.: viper.getString("ip") will return the value of env variable VIP_IP
	viper.SetEnvPrefix("vip")
	viper.AutomaticEnv()
	//replace dashes (in flags) with underscores (in ENV vars)
	// so that e.g. viper.GetString("dcs-endpoints") will return value of VIP_DCS_ENDPOINTS
	replacer := strings.NewReplacer("-", "_")
	viper.SetEnvKeyReplacer(replacer)

	// viper precedence order
	// - explicit call to Set
	// - flag
	// - env
	// - config
	// - key/value store
	// - default

	// if a configfile has been passed, make viper read it
	if viper.IsSet("config") {
		viper.SetConfigFile(viper.GetString("config"))

		err := viper.ReadInConfig() // Find and read the config file
		if err != nil {             // Handle errors reading the config file
			return nil, fmt.Errorf("Fatal error reading config file: %w", err)
		}
		log.Printf("Using config from file: %s\n", viper.ConfigFileUsed())
	}

	if err = mapDeprecated(); err != nil {
		return nil, err
	}

	setDefaults()

	// convert string of csv to String Slice
	if viper.IsSet("dcs-endpoints") {
		endpointsString := viper.GetString("dcs-endpoints")
		if strings.Contains(endpointsString, ",") {
			viper.Set("dcs-endpoints", strings.Split(endpointsString, ","))
		}
	}

	// apply defaults for endpoints
	if !viper.IsSet("dcs-endpoints") {
		log.Println("No dcs-endpoints specified, trying to use localhost with standard ports!")

		switch viper.GetString("dcs-type") {
		case "consul":
			viper.Set("dcs-endpoints", []string{"http://127.0.0.1:8500"})
		case "etcd":
			viper.Set("dcs-endpoints", []string{"http://127.0.0.1:2379"})
		}
	}

	// set trigger-value to hostname if nothing is specified
	if len(viper.GetString("trigger-value")) == 0 {
		triggerValue, err := os.Hostname()
		if err != nil {
			log.Printf("No trigger-value specified, hostname could not be retrieved: %s", err)
		} else {
			log.Printf("No trigger-value specified, instead using hostname: %v", triggerValue)
			viper.Set("trigger-value", triggerValue)
		}
	}

<<<<<<< HEAD
	if err = checkMandatory(); err != nil {
		return nil, err
	}
=======
	EndpointType string   `yaml:"endpoint_type"`
	Endpoints    []string `yaml:"endpoints"`
	EtcdUser     string   `yaml:"etcd_user"`
	EtcdPassword string   `yaml:"etcd_password"`
	EtcdCAFile   string   `yaml:etcd_ca_file`
	EtcdCertFile string   `yaml:etcd_cert_file`
	EtcdKeyFile  string   `yaml:etcd_key_file`  
>>>>>>> 2a1544e4

	conf := &Config{}
	err = viper.Unmarshal(conf)
	if err != nil {
		log.Fatalf("unable to decode viper config into config struct, %v", err)
	}

<<<<<<< HEAD
	printSettings()
=======
  Interval int `yaml:"interval"` //milliseconds
>>>>>>> 2a1544e4

	return conf, nil
}<|MERGE_RESOLUTION|>--- conflicted
+++ resolved
@@ -25,8 +25,12 @@
 
 	EndpointType string   `mapstructure:"dcs-type"`
 	Endpoints    []string `mapstructure:"dcs-endpoints"`
-	EtcdUser     string   `mapstructure:"etcd-user"`
-	EtcdPassword string   `mapstructure:"etcd-password"`
+
+	EtcdUser     string `mapstructure:"etcd-user"`
+	EtcdPassword string `mapstructure:"etcd-password"`
+	EtcdCAFile   string `mapstructure:"etcd-ca-file"`
+	EtcdCertFile string `mapstructure:"etcd-cert-file"`
+	EtcdKeyFile  string `mapstructure:"etcd-key-file"`
 
 	ConsulToken string `mapstructure:"consul-token"`
 
@@ -56,6 +60,10 @@
 	pflag.String("dcs-endpoints", "", "DCS endpoint(s), separate multiple endpoints using commas. (default \"http://127.0.0.1:2379\" or \"http://127.0.0.1:8500\" depending on dcs-type.)")
 	pflag.String("etcd-user", "", "Username for etcd DCS endpoints.")
 	pflag.String("etcd-password", "", "Password for etcd DCS endpoints.")
+	pflag.String("etcd-ca-file", "", "Trusted CA certificate for the etcd server.")
+	pflag.String("etcd-cert-file", "", "Client certificate used for authentiaction with etcd.")
+	pflag.String("etcd-key-file", "", "Private key matching etcd-cert-file to decrypt messages sent from etcd.")
+
 	pflag.String("consul-token", "", "Token for consul DCS endpoints.")
 
 	pflag.String("interval", "1000", "DCS scan interval in milliseconds.")
@@ -183,6 +191,33 @@
 	return nil
 }
 
+// if reason is set, but implied is not set, return false.
+func checkImpliedSetting(implied string, reason string) bool {
+	if viper.IsSet(reason) && !viper.IsSet(implied) {
+		log.Printf("Setting %s is mandatory when setting %s is specified.", implied, reason)
+		return false
+	}
+	return true
+}
+
+// Some settings imply that another setting must be set as well.
+func checkImpliedMandatory() error {
+	mandatory := map[string]string{
+		// "implied" : "reason"
+		"etcd-user":     "etcd-password",
+		"etcd-key-file": "etcd-cert-file",
+		"etcd-ca-file":  "etcd-cert-file",
+	}
+	success := true
+	for k, v := range mandatory {
+		success = checkImpliedSetting(k, v) && success
+	}
+	if !success {
+		return errors.New("one or more implied mandatory settings were not set")
+	}
+	return nil
+}
+
 func printSettings() {
 	s := []string{}
 
@@ -280,19 +315,13 @@
 		}
 	}
 
-<<<<<<< HEAD
 	if err = checkMandatory(); err != nil {
 		return nil, err
 	}
-=======
-	EndpointType string   `yaml:"endpoint_type"`
-	Endpoints    []string `yaml:"endpoints"`
-	EtcdUser     string   `yaml:"etcd_user"`
-	EtcdPassword string   `yaml:"etcd_password"`
-	EtcdCAFile   string   `yaml:etcd_ca_file`
-	EtcdCertFile string   `yaml:etcd_cert_file`
-	EtcdKeyFile  string   `yaml:etcd_key_file`  
->>>>>>> 2a1544e4
+
+	if err = checkImpliedMandatory(); err != nil {
+		return nil, err
+	}
 
 	conf := &Config{}
 	err = viper.Unmarshal(conf)
@@ -300,11 +329,7 @@
 		log.Fatalf("unable to decode viper config into config struct, %v", err)
 	}
 
-<<<<<<< HEAD
 	printSettings()
-=======
-  Interval int `yaml:"interval"` //milliseconds
->>>>>>> 2a1544e4
 
 	return conf, nil
 }