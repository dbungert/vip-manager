--- conflicted
+++ resolved
@@ -34,19 +34,12 @@
 
 	ConsulToken string `mapstructure:"consul-token"`
 
-<<<<<<< HEAD
 	Interval int `mapstructure:"interval"` //milliseconds
 
 	RetryAfter int `mapstructure:"retry-after"` //milliseconds
 	RetryNum   int `mapstructure:"retry-num"`
 
 	Verbose bool `mapstructure:"verbose"`
-=======
-	RetryAfter int `yaml:"retry_after"` //milliseconds
-	RetryNum   int `yaml:"retry_num"`
-
-	Verbose bool `yaml:"verbose"`
->>>>>>> 472cc791
 }
 
 func defineFlags() {
