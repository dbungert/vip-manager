[![License: MIT](https://img.shields.io/badge/License-BSD-green.svg)](https://opensource.org/licenses/BSD-2)
![](https://github.com/cybertec-postgresql/vip-manager/workflows/Go%20Build%20&%20Test/badge.svg)
[![Go Report Card](https://goreportcard.com/badge/github.com/cybertec-postgresql/vip-manager)](https://goreportcard.com/report/github.com/cybertec-postgresql/vip-manager)
[![Release](https://img.shields.io/github/release/cybertec-postgresql/vip-manager.svg)](https://github.com/cybertec-postgresql/vip-manager/releases/latest)

# vip-manager

Manages a virtual IP based on state kept in etcd or Consul. Monitors state in etcd 

## Building
1. Make sure you have at least version 1.12 of Golang
2. To make sure that internal includes (the vipconfig and the checker package) are satisfied, place the base directory of this project properly into your `$GOPATH`.
    The resulting location should be `$GOPATH/src/github.com/cybertec-postgresql/vip-manager/`. The easiest way to do this is:
    ```go get github.com/cybertec-postgresql/vip-manager```
3. Build the binary using `make`.
4. To build your own .deb or .rpm, `fpm` is required.
    Install it, add it to your path and try running `make package`, which will generate a .deb package and will also convert that into a matching .rpm file.
> note: on debianoids, rpmbuild will be required to create the rpm package...

## Installing on debian

* Install the debian package. Currently you will have to build the package yourself. Prebuilt packages are coming soon.
* Edit `/etc/default/vip-manager`. See the configuration section for details.
* Start and enable vip-manager service with systemctl.

## Installing by hand

* Build the vip-manager binary using go. 
* Install service file from `package/scripts/vip-manager.service` to `/etc/systemd/system/`
* Install configuration file from `package/config/vip-manager.default` to `/etc/default/vip-manager`
* Edit config and start the service.

## Configuration
The configuration can be passed to the executable through argument flags or through a YAML config file. Run `vip-manager --help` to see the available flags.

> The location of the YAML config file can be specified with the -config flag.
> An exemplary config file is installed into `/etc/default/vip-manager_default.yml` or is available in the vipconfig directory in the repository of the software.

These configuration keys are currently mandatory:

| Variable  | Example  | Description                                                                              |
|-----------|----------|------------------------------------------------------------------------------------------|
| VIP_IP    | 10.1.2.3 | Virtual IP that is being managed                                                         |
| VIP_MASK  | 24       | Netmask of the virtual IP                                                                |
| VIP_IFACE | eth0     | Network interface to configure the IP address on. Usually the primary network interface. |
| VIP_KEY   | /service/batman/leader | Key to monitor. Must match `<namespace>/<scope>/leader` from Patroni.      |
| VIP_HOST  | serverX  | Value to trigger on. Must match `<name>` from Patroni.                                   |
| VIP_TYPE  | etcd     | Type of endpoint (etcd or consul)                                                        |
| VIP_ENDPOINT | http://10.1.2.3:2379 | Location of one or more endpoints (etcd or consul). Separate multiple endpoints with commas |

<<<<<<< HEAD
These configuration keys are optional:

| Variable             | Example                     | Description                                                |
|----------------------|-----------------------------|------------------------------------------------------------|
| ETCD_TRUSTED_CA_FILE | /etc/etcd/ca.cert.pem       | see etcd documentation                                     |
| ETCD_CERT_FILE       | /etc/etcd/10.1.2.3.cert.pem | dito                                                       |
| ETCD_KEY_FILE        | /etc/etcd/10.1.2.3.key.pem  | dito                                                       |
=======
### PostgreSQL side prerequisites

For any virtual IP based solutions to work in general with Postgres you need to make sure that it is configured to automatically scan and bind
to all found network interfaces. So something like `*` or `0.0.0.0` (IPv4 only) is needed for the `listen_addresses` parameter
to activate the automatic binding. This again might not be suitable for all use cases where security is paramount for example.
>>>>>>> 1e62637d

### Configuration - Hetzner
To use vip-manager with Hetzner Robot API you need a Credential file, set hosting_type to `hetzner` and your Floating-IP must be added on all Servers.
The Floating-IP (VIP) will not be added or removed on the current Master node interface, Hetzner will route it to the current one.

Set `hosting_type` to `hetzner` in `/etc/default/vip-manager.yml`

#### Credential File
Add the File `/etc/hetzner` with your Username and Password
```
user="myUsername"
pass="myPassword"
```

## Author

Cybertec Schönig & Schönig GmbH, https://www.cybertec-postgresql.com<|MERGE_RESOLUTION|>--- conflicted
+++ resolved
@@ -48,7 +48,6 @@
 | VIP_TYPE  | etcd     | Type of endpoint (etcd or consul)                                                        |
 | VIP_ENDPOINT | http://10.1.2.3:2379 | Location of one or more endpoints (etcd or consul). Separate multiple endpoints with commas |
 
-<<<<<<< HEAD
 These configuration keys are optional:
 
 | Variable             | Example                     | Description                                                |
@@ -56,13 +55,12 @@
 | ETCD_TRUSTED_CA_FILE | /etc/etcd/ca.cert.pem       | see etcd documentation                                     |
 | ETCD_CERT_FILE       | /etc/etcd/10.1.2.3.cert.pem | dito                                                       |
 | ETCD_KEY_FILE        | /etc/etcd/10.1.2.3.key.pem  | dito                                                       |
-=======
+
 ### PostgreSQL side prerequisites
 
 For any virtual IP based solutions to work in general with Postgres you need to make sure that it is configured to automatically scan and bind
 to all found network interfaces. So something like `*` or `0.0.0.0` (IPv4 only) is needed for the `listen_addresses` parameter
 to activate the automatic binding. This again might not be suitable for all use cases where security is paramount for example.
->>>>>>> 1e62637d
 
 ### Configuration - Hetzner
 To use vip-manager with Hetzner Robot API you need a Credential file, set hosting_type to `hetzner` and your Floating-IP must be added on all Servers.
