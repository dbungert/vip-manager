[![License: MIT](https://img.shields.io/badge/License-BSD-green.svg)](https://opensource.org/licenses/BSD-2)
![](https://github.com/cybertec-postgresql/vip-manager/workflows/Go%20Build%20&%20Test/badge.svg)
[![Go Report Card](https://goreportcard.com/badge/github.com/cybertec-postgresql/vip-manager)](https://goreportcard.com/report/github.com/cybertec-postgresql/vip-manager)
[![Release](https://img.shields.io/github/release/cybertec-postgresql/vip-manager.svg)](https://github.com/cybertec-postgresql/vip-manager/releases/latest)

# vip-manager

Manages a virtual IP based on state kept in etcd or Consul. Monitors state in etcd 

## Building
1. Make sure you have at least version 1.12 of Golang
2. To make sure that internal includes (the vipconfig and the checker package) are satisfied, place the base directory of this project properly into your `$GOPATH`.
    The resulting location should be `$GOPATH/src/github.com/cybertec-postgresql/vip-manager/`. The easiest way to do this is:
    ```go get github.com/cybertec-postgresql/vip-manager```
3. Build the binary using `make`.
4. To build your own .deb or .rpm, `fpm` is required.
    Install it, add it to your path and try running `make package`, which will generate a .deb package and will also convert that into a matching .rpm file.
> note: on debianoids, rpmbuild will be required to create the rpm package...

## Installing on debian

* Install the debian package. Currently you will have to build the package yourself. Prebuilt packages are coming soon.
* Edit `/etc/default/vip-manager`. See the configuration section for details.
* Start and enable vip-manager service with systemctl.

## Installing by hand

* Build the vip-manager binary using go. 
* Install service file from `package/scripts/vip-manager.service` to `/etc/systemd/system/`
* Install configuration file from `package/config/vip-manager.default` to `/etc/default/vip-manager`
* Edit config and start the service.

<<<<<<< HEAD
## deprecated Configuration
The configuration can be passed to the executable through argument flags or through a YAML config file.
=======
## Configuration
The configuration can be passed to the executable through argument flags or through a YAML config file. Run `vip-manager --help` to see the available flags.

>>>>>>> 49_windows
> The location of the YAML config file can be specified with the -config flag.
> An exemplary config file is installed into `/etc/default/vip-manager_default.yml` or is available in the vipconfig directory in the repository of the software.

These configuration keys are currently mandatory:

| Variable  | Example  | Description                                                                              |
|-----------|----------|------------------------------------------------------------------------------------------|
| VIP_IP    | 10.1.2.3 | Virtual IP that is being managed                                                         |
| VIP_MASK  | 24       | Netmask of the virtual IP                                                                |
| VIP_IFACE | eth0     | Network interface to configure the IP address on. Usually the primary network interface. |
| VIP_KEY   | /service/batman/leader | Key to monitor. Must match `<namespace>/<scope>/leader` from Patroni.      |
| VIP_HOST  | serverX  | Value to trigger on. Must match `<name>` from Patroni.                                   |
| VIP_TYPE  | etcd     | Type of endpoint (etcd or consul)                                                        |
| VIP_ENDPOINT | http://10.1.2.3:2379 | Location of one or more endpoints (etcd or consul). Separate multiple endpoints with commas |

<<<<<<< HEAD

## reworked Configuration
Configuration is now handled using the [`viper`](https://github.com/spf13/viper) library.
This means that environment variables, command line flags, and config files can be used to configure vip-manager.
When using different configuration sources simultaneously, this is the precedence order:
- flag
- env
- config

> So flags always overwrite env variables and entries from the config file. Env variables overwrite the config file entries.

All flags and file entries are written in lower case. To make longer multi-word flags and entries readable, they are separated by dashes.

> e.g. `retry-num`

If you put a flag or file entry into uppercase and replace dashes with underscores, you end up with the format of environment variables. To avoid overlapping configuration with other applications, the env variables are additionall prefixed with `VIP`.

> e.g. `VIP_RETRY_NUM`

This is a list of all avaiable configuration items:
| flag/item     | env notation        | example | description |
| ------------- | ------------------- | ------- | ----------- |
`ip`            | `VIP_IP`            | 10.10.10.123              | The virtual IP address that will be managed.
`netmask`       | `VIP_NETMASK`       | 24                        | The netmask that is associated with the subnet that the virtual IP `vip` is part of.
`manager-mode`  | `VIP_MANAGER_MODE`  | basic                     | Either `basic` or `hetzner`. This describes the mechanism that is used to manage the virtual IP. Defaults to `basic`.
`interface`     | `VIP_INTERFACE`     | eth0                      | A local network interface on the machine that runs vip-manager. Required when using `manager-mode=basic`. The vip will be added to and removed from this interface.
`interval`      | `VIP_INTERVAL`      | 1000                      | The time vip-manager main loop sleeps before checking for changes. Measured in ms. Defaults to `1000`.
`retry-after`   | `VIP_RETRY_AFTER`   | 250                       | The time to wait before retrying interactions with components outside of vip-manager. Measured in ms. Defaults to `250`.
`retry-num`     | `VIP_RETRY_NUM`     | 3                         | The number of times interactions with components outside of vip-manager are retried. Measured in ms. Defaults to `250`.
`dcs-endpoints` | `VIP_DCS_ENDPOINTS` | http://10.10.11.1:2379    | A url that defines where to reach the DCS endpoints. Multiple endpoints can be passed to the flag or env variable using a comma-separated-list. In the config file, a list can be specified, see the sample config for an example. Defaults to `http://127.0.0.1:2379` for `dcs-type=etcd` and `http://127.0.0.1:8500` for `dcs-type=consul`.
`dcs-type`      | `VIP_DCS_TYPE`      | etcd                      | The type of DCS that vip-manager will use to monitor the `trigger-key`. Defaults to `etcd`.
`etcd-password` | `VIP_ETCD_PASSWORD` | snakeoil                  | The password for `etcd-user`. Optional when using `dcs-type=etcd` . Requires that `etcd-user` is also set.
`etcd-user`     | `VIP_ETCD_USER`     | patroni                   | A username that is allowed to look at the `trigger-key` in an etcd DCS. Optional when using `dcs-type=etcd` .
`consul-token`  | `VIP_CONSUL_TOKEN`  | snakeoil                  | A token that can be used with the consul-API for authentication. Optional when using `dcs-type=consul` .
`trigger-key`   | `VIP_TRIGGER_KEY`   | /service/pgcluster/leader | The key in the DCS that will be monitored by vip-manager. When the value returned by the DCS equals `trigger-value`, vip-manager will make sure that the virtual IP is registered to this machine. If it does not match, vip-manager makes sure that the virtual IP is not registered to this machine.
`trigger-value` | `VIP_TRIGGER_VALUE` | pgcluster_member_1        | The value that the DCS' answer for `trigger-key` will be matched to. This is usually set to the name of the patroni cluster member that this vip-manager instance is associated with. Defaults to the machine's hostname.

=======
### PostgreSQL side prerequisites

For any virtual IP based solutions to work in general with Postgres you need to make sure that it is configured to automatically scan and bind
to all found network interfaces. So something like `*` or `0.0.0.0` (IPv4 only) is needed for the `listen_addresses` parameter
to activate the automatic binding. This again might not be suitable for all use cases where security is paramount for example.
>>>>>>> 1e62637d

### Configuration - Hetzner
To use vip-manager with Hetzner Robot API you need a Credential file, set hosting_type to `hetzner` and your Floating-IP must be added on all Servers.
The Floating-IP (VIP) will not be added or removed on the current Master node interface, Hetzner will route it to the current one.

Set `hosting_type` to `hetzner` in `/etc/default/vip-manager.yml`

#### Credential File
Add the File `/etc/hetzner` with your Username and Password
```
user="myUsername"
pass="myPassword"
```

## Author

Cybertec Schönig & Schönig GmbH, https://www.cybertec-postgresql.com<|MERGE_RESOLUTION|>--- conflicted
+++ resolved
@@ -30,14 +30,8 @@
 * Install configuration file from `package/config/vip-manager.default` to `/etc/default/vip-manager`
 * Edit config and start the service.
 
-<<<<<<< HEAD
-## deprecated Configuration
-The configuration can be passed to the executable through argument flags or through a YAML config file.
-=======
-## Configuration
 The configuration can be passed to the executable through argument flags or through a YAML config file. Run `vip-manager --help` to see the available flags.
 
->>>>>>> 49_windows
 > The location of the YAML config file can be specified with the -config flag.
 > An exemplary config file is installed into `/etc/default/vip-manager_default.yml` or is available in the vipconfig directory in the repository of the software.
 
@@ -53,7 +47,11 @@
 | VIP_TYPE  | etcd     | Type of endpoint (etcd or consul)                                                        |
 | VIP_ENDPOINT | http://10.1.2.3:2379 | Location of one or more endpoints (etcd or consul). Separate multiple endpoints with commas |
 
-<<<<<<< HEAD
+### PostgreSQL side prerequisites
+
+For any virtual IP based solutions to work in general with Postgres you need to make sure that it is configured to automatically scan and bind
+to all found network interfaces. So something like `*` or `0.0.0.0` (IPv4 only) is needed for the `listen_addresses` parameter
+to activate the automatic binding. This again might not be suitable for all use cases where security is paramount for example.
 
 ## reworked Configuration
 Configuration is now handled using the [`viper`](https://github.com/spf13/viper) library.
@@ -91,13 +89,6 @@
 `trigger-key`   | `VIP_TRIGGER_KEY`   | /service/pgcluster/leader | The key in the DCS that will be monitored by vip-manager. When the value returned by the DCS equals `trigger-value`, vip-manager will make sure that the virtual IP is registered to this machine. If it does not match, vip-manager makes sure that the virtual IP is not registered to this machine.
 `trigger-value` | `VIP_TRIGGER_VALUE` | pgcluster_member_1        | The value that the DCS' answer for `trigger-key` will be matched to. This is usually set to the name of the patroni cluster member that this vip-manager instance is associated with. Defaults to the machine's hostname.
 
-=======
-### PostgreSQL side prerequisites
-
-For any virtual IP based solutions to work in general with Postgres you need to make sure that it is configured to automatically scan and bind
-to all found network interfaces. So something like `*` or `0.0.0.0` (IPv4 only) is needed for the `listen_addresses` parameter
-to activate the automatic binding. This again might not be suitable for all use cases where security is paramount for example.
->>>>>>> 1e62637d
 
 ### Configuration - Hetzner
 To use vip-manager with Hetzner Robot API you need a Credential file, set hosting_type to `hetzner` and your Floating-IP must be added on all Servers.
